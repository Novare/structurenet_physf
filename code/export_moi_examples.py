import os
import matplotlib
from data import PartNetDataset
from vis_utils import draw_partnet_objects

from compute_moi import *
from compute_moi_util import *
import pandas as pd
import pdb

options = {
    "output_level": 0,
    "max_iterations": 1000,
    "dump_models": False,
    "surface_area_tolerance": 0.01,
    "print_surface_area_histogramm": True
}

matplotlib.pyplot.ion()

# results directory
root_dir = '../data/results/box_vae_chair'

# read all data
obj_list = sorted([item for item in os.listdir(root_dir) if item.endswith('.json')])

# export images
for obj_id in range(100):
<<<<<<< HEAD
=======
    # pdb.set_trace()
    print("Exporting figure {}...".format(str(obj_id)))
>>>>>>> 25892f22
    obj = PartNetDataset.load_object(os.path.join(root_dir, obj_list[obj_id]))

    figname = "chairs_with_moi/objnr_{}.png".format(str(obj_id))
    
    draw_partnet_objects(objects=[obj], object_names=[obj_list[obj_id]], 
                         figsize=(9, 5), leafs_only=True, visu_edges=True, 
                         sem_colors_filename='../stats/semantics_colors/Chair.txt',
                         save_fig=True, save_fig_file=figname)

# export moi details
pd_data = {
    "obj_id": [],
    "moi": [],
    "hov": [],
    "overall": []
}

for obj_id in range(100):
    obj = PartNetDataset.load_object(os.path.join(root_dir, obj_list[obj_id]))
    res = moi_from_graph(obj, options)    

    moi = res.moi - res.hover_penalty
    hov = res.hover_penalty

    pd_data["obj_id"].append(obj_id)
    pd_data["moi"].append(res.moi - res.hover_penalty)
    pd_data["hov"].append(res.hover_penalty)
    pd_data["overall"].append(res.moi)

    df = pd.DataFrame(pd_data, columns = ["obj_id", "moi", "hov", "overall"])
    df.to_csv(r"chairs_with_moi/stats.csv", index=False, header=True)
<|MERGE_RESOLUTION|>--- conflicted
+++ resolved
@@ -26,11 +26,8 @@
 
 # export images
 for obj_id in range(100):
-<<<<<<< HEAD
-=======
     # pdb.set_trace()
     print("Exporting figure {}...".format(str(obj_id)))
->>>>>>> 25892f22
     obj = PartNetDataset.load_object(os.path.join(root_dir, obj_list[obj_id]))
 
     figname = "chairs_with_moi/objnr_{}.png".format(str(obj_id))
