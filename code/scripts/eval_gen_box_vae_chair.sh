python3 ./eval_gen_box.py \
  --exp_name 'box_vae_chair' \
  --test_dataset 'test_no_other_less_than_10_parts.txt' \
<<<<<<< HEAD
  --model_epoch 35 \
=======
  --model_epoch 178 \
>>>>>>> c62b5293
  --num_gen 100<|MERGE_RESOLUTION|>--- conflicted
+++ resolved
@@ -1,9 +1,5 @@
 python3 ./eval_gen_box.py \
   --exp_name 'box_vae_chair' \
   --test_dataset 'test_no_other_less_than_10_parts.txt' \
-<<<<<<< HEAD
   --model_epoch 35 \
-=======
-  --model_epoch 178 \
->>>>>>> c62b5293
   --num_gen 100